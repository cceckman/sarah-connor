--- conflicted
+++ resolved
@@ -316,8 +316,6 @@
       - Can we annotate calls, or headers, with "assume this"?
       - ...and check intraprocedurally, assume extraprocedurally?
 
-<<<<<<< HEAD
-=======
 ## Handling mutual recursion
 
 Write a CallGraphSCC pass:
@@ -328,8 +326,6 @@
 The CallGraphSCC pass doesn't have to label anything, but when we analyze each function, 
 we can get the cached result from its parent CGSCC.
 
->>>>>>> 9943a054
-
 ## Future: symbolic execution
 
 At some point, break out KLEE...